name = "CaNNOLeS"
uuid = "5a1c9e79-9c58-5ec0-afc4-3298fdea2875"
authors = ["Abel Soares Siqueira <abel.s.siqueira@gmail.com>", "Dominique Orban <dominique.orban@gerad.ca>"]
version = "0.7.0"

[deps]
HSL = "34c5aeac-e683-54a6-a0e9-6e0fdc586c50"
Krylov = "ba0b0d4f-ebba-5204-a429-3ac8c609bfb7"
LDLFactorizations = "40e66cde-538c-5869-a4ad-c39174c6795b"
LinearAlgebra = "37e2e46d-f89d-539d-b4ee-838fcccc9c8e"
LinearOperators = "5c8ed15e-5a4c-59e4-a42b-c7e8811fb125"
Logging = "56ddb016-857b-54e1-b83d-db4d58db5568"
NLPModels = "a4795742-8479-5a88-8948-cc11e1c8c1a6"
SolverCore = "ff4d7338-4cf1-434d-91df-b86cb86fb843"
SparseArrays = "2f01184e-e22b-5df5-ae63-d93ebab69eaf"

[compat]
HSL = "0.3"
Krylov = "0.4, 0.5, 0.6, 0.7, 0.8"
<<<<<<< HEAD
LDLFactorizations = "0.5, 0.6, 0.7, 0.8, 0.9, 0.10"
LinearOperators = "0.7, 1, 2"
NLPModels = "0.14, 0.15, 0.16, 0.17, 0.18, 0.19"
=======
LDLFactorizations = "0.5, 0.6, 0.7, 0.8, 0.9"
LinearOperators = "1, 2"
NLPModels = "0.15, 0.16, 0.17, 0.18, 0.19"
>>>>>>> c0af85a8
SolverCore = "0.3"
julia = "^1.6.0"

[extras]
ADNLPModels = "54578032-b7ea-4c30-94aa-7cbd1cce6c9a"
Test = "8dfed614-e22c-5e08-85e1-65c5234f0b40"

[targets]
test = ["ADNLPModels", "Test"]<|MERGE_RESOLUTION|>--- conflicted
+++ resolved
@@ -17,15 +17,9 @@
 [compat]
 HSL = "0.3"
 Krylov = "0.4, 0.5, 0.6, 0.7, 0.8"
-<<<<<<< HEAD
 LDLFactorizations = "0.5, 0.6, 0.7, 0.8, 0.9, 0.10"
-LinearOperators = "0.7, 1, 2"
-NLPModels = "0.14, 0.15, 0.16, 0.17, 0.18, 0.19"
-=======
-LDLFactorizations = "0.5, 0.6, 0.7, 0.8, 0.9"
 LinearOperators = "1, 2"
 NLPModels = "0.15, 0.16, 0.17, 0.18, 0.19"
->>>>>>> c0af85a8
 SolverCore = "0.3"
 julia = "^1.6.0"
 
